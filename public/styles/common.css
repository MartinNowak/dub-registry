/* reset all attribute to canonical defaults */
html, body, div, span, applet, object, iframe, h1, h2, h3, h4, h5, h6, p, blockquote, pre, a, abbr, acronym, address, big, cite, code,
del, dfn, em, img, ins, kbd, q, s, samp, small, strike, strong, sub, sup, tt, var, b, u, i, center, dl, dt, dd, ol, ul, li,
fieldset, form, label, legend, table, caption, tbody, tfoot, thead, tr, th, td, article, aside, canvas, details, embed,
figure, figcaption, footer, header, hgroup, menu, nav, output, ruby, section, summary, time, mark, audio, video {
	margin: 0; padding: 0; border: 0; font-size: 100%; font: inherit; vertical-align: baseline; }
/* HTML5 display-role reset for older browsers */
article, aside, details, figcaption, figure, footer, header, hgroup, menu, nav, section { display: block; }
body { line-height: 1; }
ol, ul { list-style: none; }
blockquote, q { quotes: none; }
blockquote:before, blockquote:after, q:before, q:after { content: ''; content: none; }
table { border-collapse: collapse; border-spacing: 0; }

/********************/
/* GENERAL          */
/********************/

body {
	font-family: 'Lucida Sans Unicode', 'Lucida Grande', sans-serif;
	font-size: 10pt;
	line-height: 12pt;
	background-color: #fff;
}

p  {
	margin-bottom: 6pt;
}

strong { font-weight: bold; }
em { font-style: italic; }

code {
	font-family: 'Courier New', monospace;
	background-color: #f8f8f8;
	border: 1px solid #d8d8d8;
	padding: 0 2pt;
}

pre.code, pre > code {
	display: block;
	border: 1px solid #bbb;
	margin: 6pt 0;
	padding: 3pt;
	background-color: #F0F0F0;
	font-family: 'Courier New', monospace;
    -moz-tab-size: 4;
    -o-tab-size:   4;
    tab-size:      4;
}

dd { margin-left: 18pt; margin-top: 3pt; margin-bottom: 6pt; }

.nobreak { white-space: nowrap; }

.dull { color: #888; font-style: italic; }

/********************/
/* HEADER           */
/********************/

a.blind {
	text-decoration: none;
}

p.error, li.error, span.error {
	color: red;
}

p.warn {
	color: #ffa000;
}

#profile {
	margin-right: 6pt;
	text-align: right;
	float: right;
}

#profile a {
	color: black;
}

#title {
	display: inline-block;
	margin-left: 8pt;
	vertical-align: bottom;
}

#title > h1 {
	margin-top: 6pt;
}


/********************/
/* CONTENT          */
/********************/

div#content {
	padding: 12pt;
	clear: both;
}

h1 {
	font-size: 18pt;
}

h2 {
	margin-top: 24pt;
	margin-bottom: 12pt;
	font-size: 150%;
}

h3 {
	margin-top: 18pt;
	margin-bottom: 9pt;
	font-size: 120%;
	font-style: italic;
}

#content ul {
	list-style: circle outside;
	margin-left: 18pt;
}

#content ul li {
	margin-bottom: 3pt;
}

#content table {
	width: 100%;
	margin: 9pt 0pt;
}

#content td, #content th {
	border: 1px dotted #98312A;
	padding: 3pt;
}
#content th {
	background-color: #B03931;
	color: #eee;
	text-align: left;
	font-weight: bold;
}

/* sortable table headers */
#content th a { color: #eee; text-decoration: none; }
#content th a:hover { text-decoration: underline; }
#content th.selected:after { content: " ↕"; }

#content table.form { width: auto; }
#content table.form th { border: none; background: none; }
#content table.form td { border: none; }

.category-icon { width: 16px; height: 16px; vertical-align: middle; }

/*section.repositoryReadme {
	margin-top: 30pt;
	padding: 10pt;
	background-color: #F8F8F8;
	border: 1px solid #ddd;
}*/


@media (min-width: 600pt) {
	div#content { padding: 12pt 10%; }
}


/********************/
/* Buttons          */
/********************/

<<<<<<< HEAD
@media (min-width: 600pt) {
	div#header { padding: 6pt 10%; }
	nav#topnav { padding-left: 10%; }
	nav#topnav form { margin-right: 10%; }
	div#content { padding: 12pt 10%; }
	nav#footer { padding-left: 10%; }
}

/*********************/
/* PACKAGE CLIPBOARD */
/*********************/

.clipboard-pkg {
    padding-top: 5px;
}

.clipboard-pkg-title {
    font-weight: bold;
    display: inline-block;
    width: 60px;
}

.clipboard-pkg-row input {
    width: 280px;
}

/********************/
/* COPY SHIELDS     */
/********************/

#copy-shields div {
    padding-left: 10px;
}

#copy-shields .img-wrapper {
    width: 140px;
    display: inline-block;
    padding-left: 5px;
    vertical-align: middle;
}

#copy-shields input {
    width: 280px;
=======
button {
    color: #333;
    background: white;
    border: 1px solid #CCC;
    border-radius: 4px;
    padding: 0.3em 0.6em;
    display: inline-block;
    text-decoration: none;
    cursor: pointer;
>>>>>>> 1cb19ffa
}<|MERGE_RESOLUTION|>--- conflicted
+++ resolved
@@ -171,51 +171,6 @@
 /* Buttons          */
 /********************/
 
-<<<<<<< HEAD
-@media (min-width: 600pt) {
-	div#header { padding: 6pt 10%; }
-	nav#topnav { padding-left: 10%; }
-	nav#topnav form { margin-right: 10%; }
-	div#content { padding: 12pt 10%; }
-	nav#footer { padding-left: 10%; }
-}
-
-/*********************/
-/* PACKAGE CLIPBOARD */
-/*********************/
-
-.clipboard-pkg {
-    padding-top: 5px;
-}
-
-.clipboard-pkg-title {
-    font-weight: bold;
-    display: inline-block;
-    width: 60px;
-}
-
-.clipboard-pkg-row input {
-    width: 280px;
-}
-
-/********************/
-/* COPY SHIELDS     */
-/********************/
-
-#copy-shields div {
-    padding-left: 10px;
-}
-
-#copy-shields .img-wrapper {
-    width: 140px;
-    display: inline-block;
-    padding-left: 5px;
-    vertical-align: middle;
-}
-
-#copy-shields input {
-    width: 280px;
-=======
 button {
     color: #333;
     background: white;
@@ -225,5 +180,41 @@
     display: inline-block;
     text-decoration: none;
     cursor: pointer;
->>>>>>> 1cb19ffa
+}
+
+/*********************/
+/* PACKAGE CLIPBOARD */
+/*********************/
+
+.clipboard-pkg {
+    padding-top: 5px;
+}
+
+.clipboard-pkg-title {
+    font-weight: bold;
+    display: inline-block;
+    width: 60px;
+}
+
+.clipboard-pkg-row input {
+    width: 280px;
+}
+
+/********************/
+/* COPY SHIELDS     */
+/********************/
+
+#copy-shields div {
+    padding-left: 10px;
+}
+
+#copy-shields .img-wrapper {
+    width: 140px;
+    display: inline-block;
+    padding-left: 5px;
+    vertical-align: middle;
+}
+
+#copy-shields input {
+    width: 280px;
 }