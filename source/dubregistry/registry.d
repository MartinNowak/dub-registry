--- conflicted
+++ resolved
@@ -409,7 +409,6 @@
 		dbver.info = info.info;
 
 		try {
-<<<<<<< HEAD
 			auto files = rep.listFiles(reference.sha, InetPath("/"));
 			// check exactly for readme.me
 			ptrdiff_t readme;
@@ -430,15 +429,11 @@
 					// endsWith doesn't like to work with asLowerCase
 					dbver.readmeMarkdown = ext.endsWith(".md") || ext.endsWith(".MD") || ext.endsWith(".Md") || ext.endsWith(".mD");
 				});
-			} else logDiagnostic("No README.md found for %s %s", packname, ver);
+			} else logDiagnostic("No README.md found for %s %s", dbpack.name, ver);
 
 			// TODO: load in example(s), sample(s), test(s) and docs for the view package page here.
 			// possibly also parsing the README.md file for a documentation link
-		} catch (Exception e) { logDiagnostic("Failed to read README.md for %s %s: %s", packname, ver, e.msg); }
-=======
-			rep.readFile(reference.sha, InetPath("/README.md"), (scope input) { dbver.readme = input.readAllUTF8(); });
-		} catch (Exception e) { logDiagnostic("No README.md found for %s %s", dbpack.name, ver); }
->>>>>>> 1aa662c2
+		} catch (Exception e) { logDiagnostic("Failed to read README.md for %s %s: %s", dbpack.name, ver, e.msg); }
 
 		if (m_db.hasVersion(dbpack.name, ver)) {
 			logDebug("Updating existing version info.");
