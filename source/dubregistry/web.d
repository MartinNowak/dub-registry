--- conflicted
+++ resolved
@@ -251,14 +251,10 @@
 			auto packageName = pname;
 			auto registry = m_registry;
 			auto readmeContents = m_registry.getReadme(versionInfo, packageInfo["repository"].deserializeJson!DbRepository);
-<<<<<<< HEAD
 			//auto sampleURLs = ["test1", "test2"]; /* TODO: actually make this array exist and embed samples generated from repository */
 			string[] sampleURLs;
 			auto activeTab = req.query.get("tab", "info");
-			render!("view_package.dt", packageName, user, packageInfo, versionInfo, readmeContents, sampleURLs, urlFilter, registry, activeTab);
-=======
-			render!("view_package.dt", packageName, user, packinfo, versionInfo, readmeContents, urlFilter, registry);
->>>>>>> 1aa662c2
+			render!("view_package.dt", packageName, user, packinfo, versionInfo, readmeContents, sampleURLs, urlFilter, registry, activeTab);
 		}
 	}
 
